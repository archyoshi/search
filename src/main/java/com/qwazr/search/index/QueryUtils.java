/**
 * Copyright 2015 Emmanuel Keller / QWAZR
 * <p>
 * Licensed under the Apache License, Version 2.0 (the "License");
 * you may not use this file except in compliance with the License.
 * You may obtain a copy of the License at
 * <p>
 * http://www.apache.org/licenses/LICENSE-2.0
 * <p>
 * Unless required by applicable law or agreed to in writing, software
 * distributed under the License is distributed on an "AS IS" BASIS,
 * WITHOUT WARRANTIES OR CONDITIONS OF ANY KIND, either express or implied.
 * See the License for the specific language governing permissions and
 * limitations under the License.
 **/
package com.qwazr.search.index;

import com.qwazr.utils.StringUtils;
import com.qwazr.utils.TimeTracker;
import com.qwazr.utils.server.ServerException;
import org.apache.lucene.facet.DrillDownQuery;
import org.apache.lucene.facet.Facets;
import org.apache.lucene.facet.FacetsCollector;
import org.apache.lucene.facet.FacetsConfig;
import org.apache.lucene.facet.sortedset.DefaultSortedSetDocValuesReaderState;
import org.apache.lucene.facet.sortedset.SortedSetDocValuesFacetCounts;
import org.apache.lucene.facet.sortedset.SortedSetDocValuesReaderState;
import org.apache.lucene.index.IndexReader;
import org.apache.lucene.index.Term;
import org.apache.lucene.queries.TermsQuery;
import org.apache.lucene.queries.mlt.MoreLikeThis;
import org.apache.lucene.queryparser.classic.MultiFieldQueryParser;
import org.apache.lucene.queryparser.classic.ParseException;
import org.apache.lucene.queryparser.classic.QueryParser;
import org.apache.lucene.queryparser.flexible.core.QueryNodeException;
import org.apache.lucene.queryparser.flexible.standard.StandardQueryParser;
import org.apache.lucene.queryparser.flexible.standard.config.StandardQueryConfigHandler;
import org.apache.lucene.queryparser.xml.builders.BooleanQueryBuilder;
import org.apache.lucene.search.*;
import org.apache.lucene.search.postingshighlight.PostingsHighlighter;

import javax.ws.rs.core.Response;
import java.io.IOException;
import java.util.*;

class QueryUtils {

	final static SortField buildSortField(Map<String, FieldDefinition> fields, String field,
					QueryDefinition.SortEnum sortEnum) throws ServerException {

		final boolean reverse;
		final Object missingValue;
		switch (sortEnum) {
		case ascending:
			missingValue = null;
			reverse = false;
			break;
		case ascending_missing_first:
			missingValue = SortField.STRING_LAST;
			reverse = false;
			break;
		case ascending_missing_last:
			missingValue = SortField.STRING_FIRST;
			reverse = false;
			break;
		case descending:
			missingValue = null;
			reverse = true;
			break;
		case descending_missing_first:
			missingValue = SortField.STRING_LAST;
			reverse = true;
			break;
		case descending_missing_last:
			missingValue = SortField.STRING_FIRST;
			reverse = true;
			break;
		default:
			missingValue = null;
			reverse = false;
			break;
		}

		final SortField sortField;

		if ("$score".equals(field)) {
			sortField = new SortField(null, SortField.Type.SCORE, !reverse);
		} else if ("$doc".equals(field)) {
			sortField = new SortField(null, SortField.Type.DOC, reverse);
		} else {
			FieldDefinition fieldDefinition = fields.get(field);
			if (fieldDefinition == null)
				throw new ServerException(Response.Status.BAD_REQUEST, "Unknown sort field: " + field);
			sortField = fieldDefinition.getSortField(field, reverse);
		}
		if (missingValue != null)
			sortField.setMissingValue(missingValue);
		return sortField;
	}

	final static Sort buildSort(Map<String, FieldDefinition> fields,
					LinkedHashMap<String, QueryDefinition.SortEnum> sorts) throws ServerException {
		if (sorts.isEmpty())
			return null;
		final SortField[] sortFields = new SortField[sorts.size()];
		int i = 0;
		for (Map.Entry<String, QueryDefinition.SortEnum> sort : sorts.entrySet())
			sortFields[i++] = buildSortField(fields, sort.getKey(), sort.getValue());
		if (sortFields.length == 1)
			return new Sort(sortFields[0]);
		return new Sort(sortFields);
	}

	final static Term facetTerm(String indexedField, String dim, String... path) {
		return new Term(indexedField, FacetsConfig.pathToString(dim, path));
	}

	final static List<Term> facetTerms(String indexedField, String dim, Collection<String> terms) {
		List<Term> termList = new ArrayList<>(terms.size());
		for (String term : terms)
			termList.add(facetTerm(indexedField, dim, term));
		return termList;
	}

	final static Query facetTermQuery(FacetsConfig facetsConfig, String dim, Set<String> filter_terms) {
		String indexedField = facetsConfig.getDimConfig(dim).indexFieldName;
		if (filter_terms.size() == 1)
			return new TermQuery(facetTerm(indexedField, dim, filter_terms.iterator().next()));
		return new TermsQuery(facetTerms(indexedField, dim, filter_terms));
	}

	final static Query buildFacetFiltersQuery(FacetsConfig facetsConfig, List<Map<String, Set<String>>> facet_filters,
					Query query) {
		if (facet_filters.isEmpty())
			return query;

		DrillDownQuery ddq;

		BooleanQuery.Builder rootBuilder = new BooleanQuery.Builder();
		rootBuilder.add(query, BooleanClause.Occur.MUST);

		for (Map<String, Set<String>> mapEntry : facet_filters) {
			for (Map.Entry<String, Set<String>> entry : mapEntry.entrySet()) {
				Set<String> filter_terms = entry.getValue();
				if (filter_terms == null || filter_terms.isEmpty())
					continue;
				String dim = entry.getKey();
				Query orFilterQuery = facetTermQuery(facetsConfig, dim, filter_terms);
				rootBuilder.add(orFilterQuery, BooleanClause.Occur.FILTER);
			}
		}

		return rootBuilder.build();
	}

	final static private String getFinalQueryString(QueryDefinition queryDef) {
		// Deal wih query string
		final String qs;
		// Check if we have to escape some characters
		if (queryDef.escape_query != null && queryDef.escape_query) {
			if (queryDef.escaped_chars != null && queryDef.escaped_chars.length > 0)
				qs = StringUtils.escape_chars(queryDef.query_string, queryDef.escaped_chars);
			else
				qs = QueryParser.escape(queryDef.query_string);
		} else
			qs = queryDef.query_string;
		return qs;
	}

<<<<<<< HEAD
	final static private Query getBaseQueryFromMultifieldQueryParser(QueryDefinition queryDef,
					UpdatableAnalyzer analyzer) throws ParseException {
=======
	final static Query buildFilteredQuery(Query query, Query filter) {
		BooleanQuery.Builder builder = new BooleanQuery.Builder();
		builder.add(query, BooleanClause.Occur.MUST);
		builder.add(filter, BooleanClause.Occur.FILTER);
		return builder.build();
	}
>>>>>>> bca548d8

	final static private Query getMultifieldQueryParser(QueryDefinition queryDef, String[] fieldArray,
			UpdatableAnalyzer analyzer, QueryParser.Operator operator, String queryString) throws ParseException {
		final MultiFieldQueryParser parser = new MultiFieldQueryParser(fieldArray, analyzer, queryDef.multi_field);
		parser.setDefaultOperator(operator);
		if (queryDef.allow_leading_wildcard != null)
			parser.setAllowLeadingWildcard(queryDef.allow_leading_wildcard);
		if (queryDef.phrase_slop != null)
			parser.setPhraseSlop(queryDef.phrase_slop);
		if (queryDef.enable_position_increments != null)
			parser.setEnablePositionIncrements(queryDef.enable_position_increments);
<<<<<<< HEAD

		if (queryDef.auto_generate_phrase_query != null)
			parser.setAutoGeneratePhraseQueries(queryDef.auto_generate_phrase_query);
=======
		if (queryDef.auto_generate_phrase_query)
			parser.setAutoGeneratePhraseQueries(queryDef.auto_generate_phrase_query);
		return parser.parse(queryString);
	}
>>>>>>> bca548d8

	final static private Query getBaseQueryFromMultifieldQueryParser(QueryDefinition queryDef,
			UpdatableAnalyzer analyzer) throws ParseException {

		if (queryDef.multi_field == null || queryDef.multi_field.isEmpty())
			throw new ParseException("The multi_field parameter is required");

		final String queryString = getFinalQueryString(queryDef);
		Set<String> fieldSet = queryDef.multi_field.keySet();
		String[] fieldArray = fieldSet.toArray(new String[fieldSet.size()]);

		final QueryDefinition.DefaultOperatorEnum operator =
				queryDef.default_operator == null ? QueryDefinition.DefaultOperatorEnum.AND : queryDef.default_operator;

		return getMultifieldQueryParser(queryDef, fieldArray, analyzer, QueryParser.Operator.AND, queryString);
	}

	final static private Query getBaseQueryFromStandardQueryParser(QueryDefinition queryDef, UpdatableAnalyzer analyzer)
					throws QueryNodeException {
		final StandardQueryParser parser = new StandardQueryParser(analyzer);

		if (queryDef.multi_field != null)
			parser.setFieldsBoost(queryDef.multi_field);
		if (queryDef.default_operator != null) {
			switch (queryDef.default_operator) {
			case AND:
				parser.setDefaultOperator(StandardQueryConfigHandler.Operator.AND);
				break;
			case OR:
				parser.setDefaultOperator(StandardQueryConfigHandler.Operator.OR);
				break;
			}
		}
		if (queryDef.allow_leading_wildcard != null)
			parser.setAllowLeadingWildcard(queryDef.allow_leading_wildcard);
		if (queryDef.phrase_slop != null)
			parser.setPhraseSlop(queryDef.phrase_slop);
		if (queryDef.enable_position_increments != null)
			parser.setEnablePositionIncrements(queryDef.enable_position_increments);

		// Parse the query
		return parser.parse(getFinalQueryString(queryDef), queryDef.default_field);
	}

	final static Query getLuceneQuery(QueryDefinition queryDef, UpdatableAnalyzer analyzer)
					throws QueryNodeException, ParseException {

		// Configure the QueryParser
		QueryDefinition.QueryBuilderType queryBuilderType = queryDef.query_builder;
		if (queryBuilderType == null)
			queryBuilderType = queryDef.multi_field == null || queryDef.multi_field.isEmpty() ?
							QueryDefinition.QueryBuilderType.standard_query_parser :
							QueryDefinition.QueryBuilderType.multifield_query_parser;

		Query query = null;
		switch (queryBuilderType) {
		case standard_query_parser:
			query = getBaseQueryFromStandardQueryParser(queryDef, analyzer);
			break;
		case multifield_query_parser:
			query = getBaseQueryFromMultifieldQueryParser(queryDef, analyzer);
			break;
		}

		// Overload query with facet filters
		if (queryDef.facet_filters != null)
			query = buildFacetFiltersQuery(analyzer.getContext().facetsConfig, queryDef.facet_filters, query);

		return query;
	}

	final static Collection<FunctionCollector> buildFunctions(Map<String, FieldDefinition> fields,
					Collection<QueryDefinition.Function> functions) throws ServerException {
		if (functions == null || functions.isEmpty())
			return null;
		Collection<FunctionCollector> functionsCollectors = new ArrayList<FunctionCollector>();
		for (QueryDefinition.Function function : functions) {
			FieldDefinition fieldDef = fields.get(function.field);
			if (fieldDef == null)
				throw new ServerException(Response.Status.NOT_ACCEPTABLE,
								"Cannot compute the function " + function.function + " because the field is unknown: "
												+ function.field);
			functionsCollectors.add(new FunctionCollector(function, fieldDef));
		}
		return functionsCollectors;
	}

	final static ResultDefinition search(IndexSearcher indexSearcher, QueryDefinition queryDef,
					UpdatableAnalyzer analyzer)
					throws ServerException, IOException, QueryNodeException, InterruptedException, ParseException {

		Query query = getLuceneQuery(queryDef, analyzer);

		final IndexReader indexReader = indexSearcher.getIndexReader();
		final TimeTracker timeTracker = new TimeTracker();
		final TopDocs topDocs;
		final AnalyzerContext analyzerContext = analyzer.getContext();
		final Sort sort = queryDef.sorts == null ? null : buildSort(analyzerContext.fields, queryDef.sorts);
		final Facets facets;
		final FacetsCollector facetsCollector;
		final SortedSetDocValuesReaderState facetState;
		final List<Collector> collectors = new ArrayList<Collector>();
		if (queryDef.facets != null && !queryDef.facets.isEmpty())
			collectors.add(facetsCollector = new FacetsCollector());
		else
			facetsCollector = null;
		final Collection<FunctionCollector> functionCollectors = buildFunctions(analyzerContext.fields,
						queryDef.functions);
		if (functionCollectors != null)
			collectors.addAll(functionCollectors);

		final int numHits = queryDef.getEnd();
		final int totalHits;
		final boolean bNeedScore = sort != null ? sort.needsScores() : true;

		if (collectors.isEmpty()) {
			if (sort != null)
				topDocs = indexSearcher.search(query, numHits, sort, bNeedScore, bNeedScore);
			else
				topDocs = indexSearcher.search(query, numHits);
			totalHits = topDocs.totalHits;
		} else {
			final TotalHitCountCollector totalHitCollector;
			final TopDocsCollector topDocsCollector;
			if (numHits == 0) {
				totalHitCollector = new TotalHitCountCollector();
				topDocsCollector = null;
				collectors.add(0, totalHitCollector);
			} else {
				if (sort != null)
					topDocsCollector = TopFieldCollector.create(sort, numHits, true, bNeedScore, bNeedScore);
				else
					topDocsCollector = TopScoreDocCollector.create(numHits);
				totalHitCollector = null;
				collectors.add(0, topDocsCollector);
			}
			indexSearcher.search(query, MultiCollector.wrap(collectors));
			topDocs = topDocsCollector != null ? topDocsCollector.topDocs() : null;
			totalHits = totalHitCollector != null ? totalHitCollector.getTotalHits() : topDocs.totalHits;
		}
		timeTracker.next("search_query");

		if (facetsCollector != null) {
			facetState = new DefaultSortedSetDocValuesReaderState(indexReader);
			facets = new SortedSetDocValuesFacetCounts(facetState, facetsCollector);
			timeTracker.next("facet_count");
		} else {
			facetState = null;
			facets = null;
		}

		Map<String, String[]> postingsHighlightersMap = null;
		if (queryDef.postings_highlighter != null && topDocs != null) {
			postingsHighlightersMap = new LinkedHashMap<>();
			for (Map.Entry<String, Integer> entry : queryDef.postings_highlighter.entrySet()) {
				String field = entry.getKey();
				PostingsHighlighter highlighter = new PostingsHighlighter(entry.getValue());
				String highlights[] = highlighter.highlight(field, query, indexSearcher, topDocs);
				if (highlights != null) {
					postingsHighlightersMap.put(field, highlights);
				}
			}
			timeTracker.next("postings_highlighters");
		}

		return new ResultDefinition(analyzerContext.fields, timeTracker, indexSearcher, totalHits, topDocs, queryDef,
						facetState, facets, postingsHighlightersMap, functionCollectors, query);
	}

	final static MoreLikeThis getMoreLikeThis(MltQueryDefinition mltQueryDef, IndexReader reader,
					UpdatableAnalyzer analyzer) throws IOException {

		final MoreLikeThis mlt = new MoreLikeThis(reader);
		if (mltQueryDef.boost != null)
			mlt.setBoost(mltQueryDef.boost);
		if (mltQueryDef.boost_factor != null)
			mlt.setBoostFactor(mltQueryDef.boost_factor);
		if (mltQueryDef.fieldnames != null)
			mlt.setFieldNames(mltQueryDef.fieldnames);
		if (mltQueryDef.max_doc_freq != null)
			mlt.setMaxDocFreq(mltQueryDef.max_doc_freq);
		if (mltQueryDef.max_doc_freq_pct != null)
			mlt.setMaxDocFreqPct(mltQueryDef.max_doc_freq_pct);
		if (mltQueryDef.max_num_tokens_parsed != null)
			mlt.setMaxNumTokensParsed(mltQueryDef.max_num_tokens_parsed);
		if (mltQueryDef.max_query_terms != null)
			mlt.setMaxQueryTerms(mltQueryDef.max_query_terms);
		if (mltQueryDef.max_word_len != null)
			mlt.setMaxWordLen(mltQueryDef.max_word_len);
		if (mltQueryDef.min_doc_freq != null)
			mlt.setMinDocFreq(mltQueryDef.min_doc_freq);
		if (mltQueryDef.min_term_freq != null)
			mlt.setMinTermFreq(mltQueryDef.min_term_freq);
		if (mltQueryDef.min_word_len != null)
			mlt.setMinWordLen(mltQueryDef.min_word_len);
		if (mltQueryDef.stop_words != null)
			mlt.setStopWords(mltQueryDef.stop_words);
		mlt.setAnalyzer(analyzer);
		return mlt;
	}
}<|MERGE_RESOLUTION|>--- conflicted
+++ resolved
@@ -167,20 +167,16 @@
 		return qs;
 	}
 
-<<<<<<< HEAD
-	final static private Query getBaseQueryFromMultifieldQueryParser(QueryDefinition queryDef,
-					UpdatableAnalyzer analyzer) throws ParseException {
-=======
 	final static Query buildFilteredQuery(Query query, Query filter) {
 		BooleanQuery.Builder builder = new BooleanQuery.Builder();
 		builder.add(query, BooleanClause.Occur.MUST);
 		builder.add(filter, BooleanClause.Occur.FILTER);
 		return builder.build();
 	}
->>>>>>> bca548d8
 
 	final static private Query getMultifieldQueryParser(QueryDefinition queryDef, String[] fieldArray,
-			UpdatableAnalyzer analyzer, QueryParser.Operator operator, String queryString) throws ParseException {
+					UpdatableAnalyzer analyzer, QueryParser.Operator operator, String queryString)
+					throws ParseException {
 		final MultiFieldQueryParser parser = new MultiFieldQueryParser(fieldArray, analyzer, queryDef.multi_field);
 		parser.setDefaultOperator(operator);
 		if (queryDef.allow_leading_wildcard != null)
@@ -189,19 +185,13 @@
 			parser.setPhraseSlop(queryDef.phrase_slop);
 		if (queryDef.enable_position_increments != null)
 			parser.setEnablePositionIncrements(queryDef.enable_position_increments);
-<<<<<<< HEAD
-
 		if (queryDef.auto_generate_phrase_query != null)
 			parser.setAutoGeneratePhraseQueries(queryDef.auto_generate_phrase_query);
-=======
-		if (queryDef.auto_generate_phrase_query)
-			parser.setAutoGeneratePhraseQueries(queryDef.auto_generate_phrase_query);
 		return parser.parse(queryString);
 	}
->>>>>>> bca548d8
 
 	final static private Query getBaseQueryFromMultifieldQueryParser(QueryDefinition queryDef,
-			UpdatableAnalyzer analyzer) throws ParseException {
+					UpdatableAnalyzer analyzer) throws ParseException {
 
 		if (queryDef.multi_field == null || queryDef.multi_field.isEmpty())
 			throw new ParseException("The multi_field parameter is required");
@@ -210,8 +200,9 @@
 		Set<String> fieldSet = queryDef.multi_field.keySet();
 		String[] fieldArray = fieldSet.toArray(new String[fieldSet.size()]);
 
-		final QueryDefinition.DefaultOperatorEnum operator =
-				queryDef.default_operator == null ? QueryDefinition.DefaultOperatorEnum.AND : queryDef.default_operator;
+		final QueryDefinition.DefaultOperatorEnum operator = queryDef.default_operator == null ?
+						QueryDefinition.DefaultOperatorEnum.AND :
+						queryDef.default_operator;
 
 		return getMultifieldQueryParser(queryDef, fieldArray, analyzer, QueryParser.Operator.AND, queryString);
 	}
